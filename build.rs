use std::{
    env, fs,
    path::{Path, PathBuf},
};

const IDENTITY_FOLDER_PATH: &str = "identity";
const BILLS_FOLDER_PATH: &str = "bills";
const CONTACT_MAP_FOLDER_PATH: &str = "contacts";
<<<<<<< HEAD
const QUOTES_MAP_FOLDER_PATH: &str = "quotes";
const CSS_FOLDER_PATH: &str = "css";
const IMAGE_FOLDER_PATH: &str = "image";
const TEMPLATES_FOLDER_PATH: &str = "templates";
pub const BOOTSTRAP_FOLDER_PATH: &str = "bootstrap";
const BILLS_KEYS_FOLDER_PATH: &str = "bills_keys";
const FRONTEND_FOLDER_PATH: &str = "frontend_build";
const COPY_DIR: [&str; 10] = [
    IDENTITY_FOLDER_PATH,
    BILLS_FOLDER_PATH,
    CONTACT_MAP_FOLDER_PATH,
    QUOTES_MAP_FOLDER_PATH,
    CSS_FOLDER_PATH,
    IMAGE_FOLDER_PATH,
    TEMPLATES_FOLDER_PATH,
=======
pub const BOOTSTRAP_FOLDER_PATH: &str = "bootstrap";
const BILLS_KEYS_FOLDER_PATH: &str = "bills_keys";
const FRONTEND_FOLDER_PATH: &str = "frontend_build";
const COPY_DIR: [&str; 6] = [
    IDENTITY_FOLDER_PATH,
    BILLS_FOLDER_PATH,
    CONTACT_MAP_FOLDER_PATH,
>>>>>>> 170ae6f9
    BOOTSTRAP_FOLDER_PATH,
    BILLS_KEYS_FOLDER_PATH,
    FRONTEND_FOLDER_PATH,
];

/// A helper function for recursively copying a directory.
fn copy_dir<P, Q>(from: P, to: Q)
where
    P: AsRef<Path>,
    Q: AsRef<Path>,
{
    let to = to.as_ref().to_path_buf();
    for path in fs::read_dir(from).unwrap() {
        let path = path.unwrap().path();
        let to = to.clone().join(path.file_name().unwrap());
        if path.is_file() {
            fs::copy(&path, to).unwrap();
        } else if path.is_dir() {
            if !to.exists() {
                fs::create_dir(&to).unwrap();
            }
            copy_dir(&path, to);
        } else {
            /* Skip other content */
        }
    }
}

fn main() {
    init_folders();
    let out = env::var("PROFILE").unwrap();
    for dir in COPY_DIR {
        let out = PathBuf::from(format!("target/{}/{}", out, dir));
        if out.exists() {
            fs::remove_dir_all(&out).unwrap();
        }
        fs::create_dir(&out).unwrap();
        copy_dir(dir, &out);
    }
}

//TODO: for cycle.
fn init_folders() {
    if !Path::new(CONTACT_MAP_FOLDER_PATH).exists() {
        fs::create_dir(CONTACT_MAP_FOLDER_PATH).expect("Can't create folder contacts.");
    }
    if !Path::new(QUOTES_MAP_FOLDER_PATH).exists() {
        fs::create_dir(QUOTES_MAP_FOLDER_PATH).expect("Can't create folder quotes.");
    }
    if !Path::new(IDENTITY_FOLDER_PATH).exists() {
        fs::create_dir(IDENTITY_FOLDER_PATH).expect("Can't create folder identity.");
    }
    if !Path::new(BILLS_FOLDER_PATH).exists() {
        fs::create_dir(BILLS_FOLDER_PATH).expect("Can't create folder bills.");
    }
    if !Path::new(BOOTSTRAP_FOLDER_PATH).exists() {
        fs::create_dir(BOOTSTRAP_FOLDER_PATH).expect("Can't create folder bootstrap.");
    }
    if !Path::new(BILLS_KEYS_FOLDER_PATH).exists() {
        fs::create_dir(BILLS_KEYS_FOLDER_PATH).expect("Can't create folder bills_keys.");
    }
    if !Path::new(FRONTEND_FOLDER_PATH).exists() {
        fs::create_dir(FRONTEND_FOLDER_PATH).expect("Can't create folder frontend_build.");
    }
}<|MERGE_RESOLUTION|>--- conflicted
+++ resolved
@@ -5,35 +5,19 @@
 
 const IDENTITY_FOLDER_PATH: &str = "identity";
 const BILLS_FOLDER_PATH: &str = "bills";
+const QUOTES_MAP_FOLDER_PATH: &str = "quotes";
 const CONTACT_MAP_FOLDER_PATH: &str = "contacts";
-<<<<<<< HEAD
-const QUOTES_MAP_FOLDER_PATH: &str = "quotes";
-const CSS_FOLDER_PATH: &str = "css";
-const IMAGE_FOLDER_PATH: &str = "image";
-const TEMPLATES_FOLDER_PATH: &str = "templates";
 pub const BOOTSTRAP_FOLDER_PATH: &str = "bootstrap";
 const BILLS_KEYS_FOLDER_PATH: &str = "bills_keys";
 const FRONTEND_FOLDER_PATH: &str = "frontend_build";
-const COPY_DIR: [&str; 10] = [
+const COPY_DIR: [&str; 7] = [
     IDENTITY_FOLDER_PATH,
     BILLS_FOLDER_PATH,
     CONTACT_MAP_FOLDER_PATH,
-    QUOTES_MAP_FOLDER_PATH,
-    CSS_FOLDER_PATH,
-    IMAGE_FOLDER_PATH,
-    TEMPLATES_FOLDER_PATH,
-=======
-pub const BOOTSTRAP_FOLDER_PATH: &str = "bootstrap";
-const BILLS_KEYS_FOLDER_PATH: &str = "bills_keys";
-const FRONTEND_FOLDER_PATH: &str = "frontend_build";
-const COPY_DIR: [&str; 6] = [
-    IDENTITY_FOLDER_PATH,
-    BILLS_FOLDER_PATH,
-    CONTACT_MAP_FOLDER_PATH,
->>>>>>> 170ae6f9
     BOOTSTRAP_FOLDER_PATH,
     BILLS_KEYS_FOLDER_PATH,
     FRONTEND_FOLDER_PATH,
+    QUOTES_MAP_FOLDER_PATH,
 ];
 
 /// A helper function for recursively copying a directory.
