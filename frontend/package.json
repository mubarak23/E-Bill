--- conflicted
+++ resolved
@@ -10,16 +10,9 @@
     "html2pdf.js": "^0.10.1",
     "react": "^18.2.0",
     "react-dom": "^18.2.0",
-<<<<<<< HEAD
-    "react-modal": "^3.16.1",
-    "react-scripts": "5.0.1",
-    "react-to-pdf": "^0.0.14",
-    "semantic-ui-react": "^2.1.5",
-=======
     "react-scripts": "^5.0.1",
     "react-to-pdf": "^0.0.14",
     "sass": "^1.79.1",
->>>>>>> 6278fdc2
     "web-vitals": "^2.1.4"
   },
   "scripts": {
