--- conflicted
+++ resolved
@@ -10,14 +10,10 @@
 import { MainContext } from "../../context/MainContext";
 
 export default function HomeHeader() {
-<<<<<<< HEAD
-  const { handlePage } = useContext(MainContext);
-=======
   const { handlePage, identity } = useContext(MainContext);
   let first = identity?.name?.split(" ")[0][0];
   let second = identity?.name?.split(" ")[1][0];
 
->>>>>>> ff6d1311
   return (
     <div className="home-header">
       <div className="home-header-left">
@@ -37,16 +33,12 @@
           handleClick={() => handlePage("dont")}
           icon={payment_channel}
         />
-<<<<<<< HEAD
-        <IconHolder handleClick={() => handlePage("identity")} icon={profile} />
-=======
         <span
           className={"icon-container profile-icon"}
           onClick={() => handlePage("identity")}
         >
           <span className={"icon"}>{first + second}</span>
         </span>
->>>>>>> ff6d1311
       </div>
     </div>
   );
