--- conflicted
+++ resolved
@@ -1,48 +1,11 @@
-import React, {useContext} from "react";
+import React, { useContext } from "react";
 import Header from "../sections/Header";
 import TopDownHeading from "../elements/TopDownHeading";
 import IconHolder from "../elements/IconHolder";
 import attachment from "../../assests/attachment.svg";
 import UniqueNumber from "../sections/UniqueNumber";
-import {MainContext} from "../../context/MainContext";
+import { MainContext } from "../../context/MainContext";
 
-<<<<<<< HEAD
-export default function ReqAcceptPage({data}) {
-    const {handlePage, showPopUpSecondary, showPopUp} = useContext(MainContext);
-    const handleSubmit = async () => {
-        const form_data = new FormData();
-        form_data.append("bill_name", data.name);
-        await fetch("http://localhost:8000/bill/request_to_accept", {
-            method: "POST",
-            body: form_data,
-            mode: "no-cors",
-        }).then((response) => {
-            console.log(response);
-            showPopUpSecondary(false, "");
-            showPopUp(false, "");
-            handlePage("home");
-        }).catch((err) => {
-            console.log(err);
-            showPopUpSecondary(false, "");
-            showPopUp(false, "");
-            handlePage("home");
-        });
-    };
-
-    return (
-        <div className="accept">
-            <Header title="Request Acceptance"/>
-            <UniqueNumber UID={data.place_of_payment} date={data.date_of_issue}/>
-            <div className="head">
-                <TopDownHeading upper="Against this" lower="Bill Of Exchange"/>
-                <IconHolder icon={attachment}/>
-            </div>
-            <div className="accept-container">
-                <div className="accept-container-content">
-                    <div className="block mt">
-                        <span className="accept-heading">please accept to</span>
-                        <span className="block">
-=======
 export default function ReqAcceptPage({ data }) {
   const { handlePage, showPopUp, showPopUpSecondary, handleRefresh } =
     useContext(MainContext);
@@ -58,7 +21,7 @@
         console.log(response);
         showPopUpSecondary(false, "");
         showPopUp(false, "");
-        handlePage("bill");
+        handlePage("home");
         handleRefresh();
       })
       .catch((err) => err);
@@ -77,40 +40,39 @@
           <div className="block mt">
             <span className="accept-heading">please accept to</span>
             <span className="block">
->>>>>>> 0c58e03f
               <span className="accept-heading">pay on </span>
               <span className="detail">{data.date_of_issue}</span>
             </span>
-                        <span className="block">
+            <span className="block">
               <span className="accept-heading">the sum of </span>
-              <span className="detail" style={{textTransform: "uppercase"}}>
+              <span className="detail" style={{ textTransform: "uppercase" }}>
                 {data.currency_code}, {data.amount_numbers}
               </span>
             </span>
-                        <span className="block mt">
+            <span className="block mt">
               <span className="accept-heading">to the order of </span>
               <span className="block detail">
                 {data.payee.name}, {data.place_of_payment}
               </span>
             </span>
-                        <span className="block mt">
+            <span className="block mt">
               <span className="accept-heading">Drawee: </span>
               <span className="block detail">
                 {data.drawee.name}, {data.place_of_drawing}
               </span>
             </span>
-                        <span className="block mt">
+            <span className="block mt">
               <span className="accept-heading">Requested by: </span>
               <span className="block detail">
                 {data.payee.name}, {data.place_of_payment}
               </span>
             </span>
-                    </div>
-                    <button className="btn mtt" onClick={handleSubmit}>
-                        SIGN
-                    </button>
-                </div>
-            </div>
+          </div>
+          <button className="btn mtt" onClick={handleSubmit}>
+            SIGN
+          </button>
         </div>
-    );
+      </div>
+    </div>
+  );
 }