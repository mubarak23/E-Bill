--- conflicted
+++ resolved
@@ -7,7 +7,6 @@
 import Payments from "../elements/Payments";
 import bills from "../../assests/bills.svg";
 
-<<<<<<< HEAD
 export default function HomePage({ bills_list }) {
   return (
     <div className="home">
@@ -32,11 +31,7 @@
         </div>
         <div className="line"></div>
         <div className="home-container-bills">
-          <BillDetails
-            color="a3a3a3"
-            data={bills_list.slice(0, 4)}
-            icon={bills}
-          />
+          <BillDetails color="a3a3a3" data={bills_list} icon={bills} />
         </div>
         <div className="home-container-payments">
           <Payments
@@ -47,35 +42,4 @@
       </div>
     </div>
   );
-=======
-export default function HomePage({
-                                     bills_list,
-                                 }) {
-    return (
-        <div className="home">
-            <HomeHeader/>
-            <div className="home-container">
-                <div className="home-container-amount">
-                    <Amount color="38A665" currency="BTC" amount="1.021" degree="0deg"/>
-                    <hr className="home-container-amount-line"/>
-                    <Amount color="C30000" currency="BTC" amount="1.011" degree="180deg"/>
-                </div>
-                <div className="home-container-heading">
-                    <SubHeading color="38A665" currency="Bill"/>
-                    <SubHeading color="C30000" currency="IOU"/>
-                </div>
-                <div className="home-container-total">
-                    <SubTotal color="a3a3a3" currency="BTC" amount="7.01" degree="0deg"/>
-                </div>
-                <div className="line"></div>
-                <div className="home-container-bills">
-                    <BillDetails color="a3a3a3" data={bills_list} icon={bills}/>
-                </div>
-                <div className="home-container-payments">
-                    <Payments payments="4 Recent Payments" history="Full Payment History"/>
-                </div>
-            </div>
-        </div>
-    );
->>>>>>> 3c2353af
 }