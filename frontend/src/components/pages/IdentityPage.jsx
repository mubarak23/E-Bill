import React, {useContext, useEffect, useState} from "react";

import avatar from "../../assests/avatar.svg";
import closebtn from "../../assests/close-btn.svg";
import {MainContext} from "../../context/MainContext";
import copyIcon from "../../assests/copy.svg";

export default function IdentityPage() {
  const {
    toast,
    handlePage,
    peer_id,
    identity,
    handleRefresh,
    setToast,
    copytoClip,
  } = useContext(MainContext);

<<<<<<< HEAD
    const [content, setContent] = useState({
        justify: "",
        close: false,
        sign: true,
        edit: false,
    });
    const onChangeHandler = (e) => {
        let value = e.target.value;
        let name = e.target.name;
        setUserData({...userData, [name]: value});
    };
    const handleFileChange = (e) => {
        const file = e.target.files[0];
        if (file) {
            if (file.type === "image/jpeg" || file.name.endsWith(".jpg")) {
                setImage(URL.createObjectURL(file));
            } else {
                setImage(avatar);
            }
        }
    };

    const peerIdLength = peer_id?.length;
    const handleSubmit = async (e) => {
        e.preventDefault();
        if (!content.edit) {
            const form_data = new FormData(e.target);
            for (const [key, value] of Object.entries(userData)) {
                form_data.append(key, value);
            }
            await fetch("http://localhost:8000/identity/create", {
                method: "POST",
                body: form_data,
                mode: "cors",
            })
            .then((response) => {
                console.log(response);
                handleRefresh();
            })
            .catch((err) => console.log(err.message));
        } else {
            const has_differing_attributes = Object.keys(userData).filter((key) => userData[key].trim() !== identity[key]).length > 0;
            if (has_differing_attributes) {
                const differece = Object.keys(userData).reduce((result, key) => {
                    if (userData[key].trim() !== identity[key]) {
                        result[key] = userData[key].trim();
                    } else {
                        result[key] = "";
                    }
                    return result;
                }, {});
                const form_data = new FormData(e.target);
                for (const [key, value] of Object.entries(differece)) {
                    form_data.append(key, value);
                }
                await fetch("http://localhost:8000/identity/change", {
                    method: "POST",
                    body: form_data,
                    mode: "cors",
                })
                .then((response) => {
                    console.log(response);
                    if (response.status != 200) {
                        setToast("Identity update denied.");
                        setunEditable(!uneditable);
                        Object.keys(userData).forEach(key => {
                            if (identity.hasOwnProperty(key)) {
                                userData[key] = identity[key];
                            }
                        });
                    } else {
                        setToast("Identity update successful.");
                        handleRefresh();
                    }                    
                })
                .catch((err) => {
                    console.log(err.message);
                }) 
            } else {
                setToast("No changes made");
                setunEditable(!uneditable);
            }
        }
    };
    
    useEffect(() => {
        if (identity.name && identity.email) {
            setContent({
                justify: " justify-space",
                close: true,
                sign: false,
                edit: false,
            });
        } else {
            setunEditable(false);
        }
    }, []);

    const age_is_valid = () => {
        const birth_date = new Date(userData.date_of_birth); 
        const now = new Date();
        const current_year = now.getFullYear();
        const year_diff = current_year - birth_date.getFullYear();
        const birthday_this_year = new Date(current_year, birth_date.getMonth(), birth_date.getDate());
        const has_had_birthday_this_year = (now >= birthday_this_year);
        const age = has_had_birthday_this_year
            ? year_diff
            : year_diff - 1;
        return age >= 18 && age <= 120;
    };

    const checkPreview = () => {    
        if (
            userData.name != "" &&
            userData.email != "" &&
            userData.date_of_birth != "Invalid Date"
        ) {
            if (!age_is_valid()) {
                setToast("Age must be between 18 and 120");
            } else {
                setunEditable(!uneditable);
            }
        } else {
            setToast("Please fill Required field");
        }
    };

    const toggleEdit = () => {
        setunEditable(!uneditable);
        setContent({
            justify: " justify-space",
            close: !content.close,
            sign: !content.sign,
            edit: !content.edit,
        });
    };

    return (
        <div className="create">
            <div className={"create-head" + content.justify}>
                {content.sign ? (
                    <span className="create-head-title">Create Identity</span>
                ) : (
                    <span className="create-head-title">
=======
  const [image, setImage] = useState();
  const [uneditable, setunEditable] = useState(true);

  const [userData, setUserData] = useState({
    name: identity.name || "",
    email: identity.email || "",
    date_of_birth:
      new Date(identity.date_of_birth).toLocaleDateString("en-CA") || "",
    country_of_birth: identity.country_of_birth || "",
    city_of_birth: identity.city_of_birth || "",
    postal_address: identity.postal_address || "",
    company: identity.company || "",
  });

  const [content, setContent] = useState({
    justify: "",
    close: false,
    sign: true,
  });
  const onChangeHandler = (e) => {
    let value = e.target.value;
    let name = e.target.name;
    setUserData({ ...userData, [name]: value });
  };
  const handleFileChange = (e) => {
    const file = e.target.files[0];
    if (file) {
      if (file.type === "image/jpeg" || file.name.endsWith(".jpg")) {
        setImage(URL.createObjectURL(file));
      } else {
        setImage(avatar);
      }
    }
  };
  const peerIdLength = peer_id?.length;
  const handleSubmit = async (e) => {
    e.preventDefault();
    const form_data = new FormData(e.target);
    for (const [key, value] of Object.entries(userData)) {
      form_data.append(key, value);
    }
    await fetch("http://localhost:8000/identity/create", {
      method: "POST",
      body: form_data,
      mode: "cors",
    })
      .then((response) => {
        console.log(response);
        handleRefresh();
      })
      .catch((err) => console.log(err));
  };
  useEffect(() => {
    if (identity.name && identity.email) {
      setContent({
        justify: " justify-space",
        close: true,
        sign: false,
      });
    } else {
      setunEditable(false);
    }
  }, []);
  const [errorInput, seterrorInput] = useState({
    name: false,
    email: false,
    date_of_birth: false,
    country_of_birth: false,
    city_of_birth: false,
    postal_address: false,
    company: false,
  });
  const checkValidation = () => {
    let isValid = true;
    let errors = {};

    if (userData.name === "") {
      errors.name = true;
      isValid = false;
    }
    if (userData.email === "") {
      errors.email = true;
      isValid = false;
    }
    if (userData.date_of_birth === "Invalid Date") {
      errors.date_of_birth = true;
      isValid = false;
    }
    if (userData.country_of_birth === "") {
      errors.country_of_birth = true;
      isValid = false;
    }
    if (userData.city_of_birth === "") {
      errors.city_of_birth = true;
      isValid = false;
    }
    if (userData.postal_address === "") {
      errors.postal_address = true;
      isValid = false;
    }
    if (userData.company === "") {
      errors.company = true;
      isValid = false;
    }

    if (isValid) {
      seterrorInput({
        name: false,
        email: false,
        date_of_birth: false,
        country_of_birth: false,
        city_of_birth: false,
        postal_address: false,
        company: false,
      });
    } else {
      setToast("Please fill Required field");
      seterrorInput(errors);
    }

    return isValid;
  };

  const checkPreview = () => {
    if (checkValidation()) {
      setunEditable(!uneditable);
    } else {
      setunEditable(uneditable);
    }
  };
  useEffect(() => {
    if (
      errorInput.name ||
      errorInput.email ||
      errorInput.date_of_birth ||
      errorInput.country_of_birth ||
      errorInput.city_of_birth ||
      errorInput.postal_address ||
      errorInput.company
    ) {
      checkValidation();
    }
  }, [userData]);
  // Set the minimum and maximum age
  const minAge = 18;
  const maxAge = 100;
  // Set the minimum and maximum date states
  const minDateObj = new Date();
  minDateObj.setFullYear(minDateObj.getFullYear() - minAge);
  const minDateStr = minDateObj.toISOString().split("T")[0];

  // Calculate the maximum date (100 years ago)
  const maxDateObj = new Date();
  maxDateObj.setFullYear(maxDateObj.getFullYear() - maxAge);
  const maxDateStr = maxDateObj.toISOString().split("T")[0];
  return (
    <div className="create">
      <div className={"create-head" + content.justify}>
        {content.sign ? (
          <span className="create-head-title">Create Identity</span>
        ) : (
          <span className="create-head-title">
>>>>>>> a1ef8a19
            {!uneditable ? "Edit Identity" : "Identity"}
          </span>
        )}
        {content.close && (
          <img
            onClick={() => handlePage("home")}
            className="close-btn"
            src={closebtn}
          />
        )}
      </div>
      <form onSubmit={handleSubmit} className="create-body">
        <div className="create-body-avatar">
          {/* <input
            disabled={uneditable}
            onChange={handleFileChange}
            type="file"
            id="avatar"
          /> */}
          <label htmlFor="avatar">
            <img src={image ? image : avatar} />
            <span>{image ? "Change Photo" : "Add Photo"}</span>
          </label>
          {identity?.name && (
            <span
              onClick={() =>
                copytoClip(peer_id, "You Have Copied Node Identity")
              }
              className="identity-peerid"
            >
              {peer_id?.slice(0, 5)}...
              {peer_id?.slice(peerIdLength - 5, peerIdLength)}
              <img src={copyIcon} />
            </span>
          )}
        </div>
        <div className="create-body-form">
          <div className="create-body-form-input">
            <div
              className={
                toast !== "" && userData?.name === ""
                  ? "create-body-form-input-in invalid"
                  : "create-body-form-input-in"
              }
            >
              <label htmlFor="name">Full Name</label>
              <input
                id="name"
                style={{
                  border: `.7vw solid ${
                    errorInput.name ? "#d40202" : "transparent"
                  }`,
                }}
                name="name"
                value={userData.name}
                disabled={uneditable}
                onChange={onChangeHandler}
                placeholder="Full Name"
                type="text"
              />
            </div>
            {/* <div className="create-body-form-input-in">
              <label htmlFor="phonenumber">Phone Number</label>
              <input

                id="phonenumber"
                value={userData.phone_number}
                disabled={uneditable}
                name="phone_number"
                onChange={onChangeHandler}
                placeholder="Phone Number"
                type="text"
              />
            </div> */}
<<<<<<< HEAD
                        <div
                            className={
                                toast != "" && userData?.email === "" 
                                    ? "create-body-form-input-in invalid"
                                    : "create-body-form-input-in"
                            }
                        >
                            <label htmlFor="email">Email Address</label>
                            <input
                                id="email"
                                name="email"
                                value={userData.email}
                                disabled={uneditable}
                                onChange={onChangeHandler}
                                placeholder="Email Address"
                                type="text"
                            />
                        </div>
                        <div
                            className={
                                toast != "" && (userData?.date_of_birth === "Invalid Date" || !age_is_valid())
                                    ? "create-body-form-input-in invalid"
                                    : "create-body-form-input-in"
                            }
                        >
                            <label htmlFor="date_of_birth">Date Of Birth</label>
                            <input
                                id="date_of_birth"
                                name="date_of_birth"
                                value={userData.date_of_birth}
                                disabled={uneditable || content.edit}
                                onChange={onChangeHandler}
                                placeholder=""
                                type="date"
                            />
                        </div>
                    </div>
                    <div className="create-body-form-input">
                        <div className="create-body-form-input-in">
                            <label htmlFor="country_of_birth">Country Of Birth</label>
                            <input
                                id="country_of_birth"
                                name="country_of_birth"
                                value={userData.country_of_birth}
                                disabled={uneditable || content.edit}
                                onChange={onChangeHandler}
                                placeholder="Country Of Birth"
                                type="text"
                            />
                        </div>
                        <div className="create-body-form-input-in">
                            <label htmlFor="city_of_birth">City Of Birth</label>
                            <input
                                id="city_of_birth"
                                name="city_of_birth"
                                value={userData.city_of_birth}
                                disabled={uneditable || content.edit}
                                onChange={onChangeHandler}
                                placeholder="Country Of Birth"
                                type="text"
                            />
                        </div>
                        <div className="create-body-form-input-in">
                            <label htmlFor="postal_address">Postal Address</label>
                            <input
                                id="postal_address"
                                name="postal_address"
                                value={userData.postal_address}
                                disabled={uneditable}
                                onChange={onChangeHandler}
                                placeholder="Postal Address"
                                type="text"
                            />
                        </div>
                        <div className="create-body-form-input-in">
                            <label htmlFor="company">Company</label>
                            <input
                                id="company"
                                name="company"
                                value={userData.company}
                                disabled={uneditable}
                                onChange={onChangeHandler}
                                placeholder="Company"
                                type="text"
                            />
                        </div>
                    </div>
                </div>
                {content.sign && (
                    <div className="flex justify-space">
                        {content.edit && !uneditable && (
                            <div onClick={toggleEdit} className="create-body-btn">
                                CANCEL
                            </div>
                        )}
                        <div onClick={checkPreview} className="create-body-btn">
                            {uneditable ? "CANCEL" : "PREVIEW"}
                        </div>
                        {uneditable &&  (
                            <input className="create-body-btn" type="submit" value="SIGN"/>
                        )}
                    </div>
                )}
                {!content.sign && (
                    <div className="flex justify-space">
                        
                        <div onClick={toggleEdit} className="create-body-btn">
                            EDIT
                        </div>
                    </div>                
                )}
            </form>
=======
            <div
              className={
                toast != "" && userData?.email === ""
                  ? "create-body-form-input-in invalid"
                  : "create-body-form-input-in"
              }
            >
              <label htmlFor="email">Email Address</label>
              <input
                id="email"
                name="email"
                style={{
                  border: `.7vw solid ${
                    errorInput.email ? "#d40202" : "transparent"
                  }`,
                }}
                value={userData.email}
                disabled={uneditable}
                onChange={onChangeHandler}
                placeholder="Email Address"
                type="text"
              />
            </div>
            <div
              className={
                toast != "" && userData?.date_of_birth === "Invalid Date"
                  ? "create-body-form-input-in invalid"
                  : "create-body-form-input-in"
              }
            >
              <label htmlFor="date_of_birth">Date Of Birth</label>
              <input
                id="date_of_birth"
                name="date_of_birth"
                style={{
                  border: `.7vw solid ${
                    errorInput.date_of_birth ? "#d40202" : "transparent"
                  }`,
                }}
                value={userData.date_of_birth}
                min={maxDateStr}
                max={minDateStr}
                disabled={uneditable}
                onChange={onChangeHandler}
                placeholder=""
                type="date"
              />
            </div>
          </div>
          <div className="create-body-form-input">
            <div className="create-body-form-input-in">
              <label htmlFor="country_of_birth">Country Of Birth</label>
              <input
                id="country_of_birth"
                name="country_of_birth"
                style={{
                  border: `.7vw solid ${
                    errorInput.country_of_birth ? "#d40202" : "transparent"
                  }`,
                }}
                value={userData.country_of_birth}
                disabled={uneditable}
                onChange={onChangeHandler}
                placeholder="Country Of Birth"
                type="text"
              />
            </div>
            <div className="create-body-form-input-in">
              <label htmlFor="city_of_birth">City Of Birth</label>
              <input
                id="city_of_birth"
                name="city_of_birth"
                style={{
                  border: `.7vw solid ${
                    errorInput.city_of_birth ? "#d40202" : "transparent"
                  }`,
                }}
                value={userData.city_of_birth}
                disabled={uneditable}
                onChange={onChangeHandler}
                placeholder="City Of Birth"
                type="text"
              />
            </div>
            <div className="create-body-form-input-in">
              <label htmlFor="postal_address">Postal Address</label>
              <input
                id="postal_address"
                name="postal_address"
                style={{
                  border: `.7vw solid ${
                    errorInput.postal_address ? "#d40202" : "transparent"
                  }`,
                }}
                value={userData.postal_address}
                disabled={uneditable}
                onChange={onChangeHandler}
                placeholder="Postal Address"
                type="text"
              />
            </div>
            <div className="create-body-form-input-in">
              <label htmlFor="country_of_birth">Company</label>
              <input
                id="company"
                name="company"
                style={{
                  border: `.7vw solid ${
                    errorInput.company ? "#d40202" : "transparent"
                  }`,
                }}
                value={userData.company}
                disabled={uneditable}
                onChange={onChangeHandler}
                placeholder="Company"
                type="text"
              />
            </div>
          </div>
>>>>>>> a1ef8a19
        </div>

        {content.sign && (
          <div className="flex justify-space">
            <div onClick={checkPreview} className="create-body-btn">
              {uneditable ? "CANCEL" : "PREVIEW"}
            </div>
            {uneditable && (
              <input className="create-body-btn" type="submit" value="SIGN" />
            )}
          </div>
        )}
      </form>
    </div>
  );
}<|MERGE_RESOLUTION|>--- conflicted
+++ resolved
@@ -6,117 +6,131 @@
 import copyIcon from "../../assests/copy.svg";
 
 export default function IdentityPage() {
-  const {
-    toast,
-    handlePage,
-    peer_id,
-    identity,
-    handleRefresh,
-    setToast,
-    copytoClip,
-  } = useContext(MainContext);
-
-<<<<<<< HEAD
-    const [content, setContent] = useState({
-        justify: "",
-        close: false,
-        sign: true,
-        edit: false,
+    const {
+        toast,
+        handlePage,
+        peer_id,
+        identity,
+        handleRefresh,
+        setToast,
+        copytoClip,
+    } = useContext(MainContext);
+
+    const [userData, setUserData] = useState({
+        name: identity.name || "",
+        email: identity.email || "",
+        date_of_birth:
+            new Date(identity.date_of_birth).toLocaleDateString("en-CA") || "",
+        country_of_birth: identity.country_of_birth || "",
+        city_of_birth: identity.city_of_birth || "",
+        postal_address: identity.postal_address || "",
+        company: identity.company || "",
     });
-    const onChangeHandler = (e) => {
-        let value = e.target.value;
-        let name = e.target.name;
-        setUserData({...userData, [name]: value});
-    };
-    const handleFileChange = (e) => {
-        const file = e.target.files[0];
-        if (file) {
-            if (file.type === "image/jpeg" || file.name.endsWith(".jpg")) {
-                setImage(URL.createObjectURL(file));
-            } else {
-                setImage(avatar);
-            }
-        }
-    };
-
-    const peerIdLength = peer_id?.length;
-    const handleSubmit = async (e) => {
-        e.preventDefault();
-        if (!content.edit) {
-            const form_data = new FormData(e.target);
-            for (const [key, value] of Object.entries(userData)) {
-                form_data.append(key, value);
-            }
-            await fetch("http://localhost:8000/identity/create", {
-                method: "POST",
-                body: form_data,
-                mode: "cors",
-            })
-            .then((response) => {
-                console.log(response);
-                handleRefresh();
-            })
-            .catch((err) => console.log(err.message));
-        } else {
-            const has_differing_attributes = Object.keys(userData).filter((key) => userData[key].trim() !== identity[key]).length > 0;
-            if (has_differing_attributes) {
-                const differece = Object.keys(userData).reduce((result, key) => {
-                    if (userData[key].trim() !== identity[key]) {
-                        result[key] = userData[key].trim();
-                    } else {
-                        result[key] = "";
-                    }
-                    return result;
-                }, {});
-                const form_data = new FormData(e.target);
-                for (const [key, value] of Object.entries(differece)) {
-                    form_data.append(key, value);
-                }
-                await fetch("http://localhost:8000/identity/change", {
-                    method: "POST",
-                    body: form_data,
-                    mode: "cors",
-                })
-                .then((response) => {
-                    console.log(response);
-                    if (response.status != 200) {
-                        setToast("Identity update denied.");
-                        setunEditable(!uneditable);
-                        Object.keys(userData).forEach(key => {
-                            if (identity.hasOwnProperty(key)) {
-                                userData[key] = identity[key];
-                            }
-                        });
-                    } else {
-                        setToast("Identity update successful.");
-                        handleRefresh();
-                    }                    
-                })
-                .catch((err) => {
-                    console.log(err.message);
-                }) 
-            } else {
-                setToast("No changes made");
-                setunEditable(!uneditable);
-            }
-        }
-    };
-    
-    useEffect(() => {
-        if (identity.name && identity.email) {
-            setContent({
-                justify: " justify-space",
-                close: true,
-                sign: false,
-                edit: false,
-            });
-        } else {
-            setunEditable(false);
-        }
-    }, []);
+
+  const [image, setImage] = useState();
+
+  const [uneditable, setunEditable] = useState(true);
+
+  const [content, setContent] = useState({
+    justify: "",
+    close: false,
+    sign: true,
+      edit: false,
+  });
+  const onChangeHandler = (e) => {
+    let value = e.target.value;
+    let name = e.target.name;
+    setUserData({...userData, [name]: value});
+  };
+  const handleFileChange = (e) => {
+    const file = e.target.files[0];
+    if (file) {
+      if (file.type === "image/jpeg" || file.name.endsWith(".jpg")) {
+        setImage(URL.createObjectURL(file));
+      } else {
+        setImage(avatar);
+      }
+    }
+  };
+
+  const peerIdLength = peer_id?.length;
+  const handleSubmit = async (e) => {
+    e.preventDefault();
+      if (!content.edit) {
+    const form_data = new FormData(e.target);
+    for (const [key, value] of Object.entries(userData)) {
+      form_data.append(key, value);
+    }
+    await fetch("http://localhost:8000/identity/create", {
+      method: "POST",
+      body: form_data,
+      mode: "cors",
+    })
+      .then((response) => {
+        console.log(response);
+        handleRefresh();
+      })
+      .catch((err) => console.log(err));
+  } else {
+          const has_differing_attributes = Object.keys(userData).filter((key) => userData[key].trim() !== identity[key]).length > 0;
+          if (has_differing_attributes) {
+              const differece = Object.keys(userData).reduce((result, key) => {
+                  if (userData[key].trim() !== identity[key]) {
+                      result[key] = userData[key].trim();
+                  } else {
+                      result[key] = "";
+                  }
+                  return result;
+              }, {});
+              const form_data = new FormData(e.target);
+              for (const [key, value] of Object.entries(differece)) {
+                  form_data.append(key, value);
+              }
+              await fetch("http://localhost:8000/identity/change", {
+                  method: "POST",
+                  body: form_data,
+                  mode: "cors",
+              })
+                  .then((response) => {
+                      console.log(response);
+                      if (response.status != 200) {
+                          setToast("Identity update denied.");
+                          setunEditable(!uneditable);
+                          Object.keys(userData).forEach(key => {
+                              if (identity.hasOwnProperty(key)) {
+                                  userData[key] = identity[key];
+                              }
+                          });
+                      } else {
+                          setToast("Identity update successful.");
+                          handleRefresh();
+                      }
+                  })
+                  .catch((err) => {
+                      console.log(err.message);
+                  })
+          } else {
+              setToast("No changes made");
+              setunEditable(!uneditable);
+          }
+      }
+  };
+
+  useEffect(() => {
+    if (identity.name && identity.email) {
+      setContent({
+        justify: " justify-space",
+        close: true,
+        sign: false,
+          edit: false,
+      });
+    } else {
+      setunEditable(false);
+    }
+  }, []);
 
     const age_is_valid = () => {
-        const birth_date = new Date(userData.date_of_birth); 
+        const birth_date = new Date(userData.date_of_birth);
         const now = new Date();
         const current_year = now.getFullYear();
         const year_diff = current_year - birth_date.getFullYear();
@@ -128,7 +142,7 @@
         return age >= 18 && age <= 120;
     };
 
-    const checkPreview = () => {    
+    const checkPreview = () => {
         if (
             userData.name != "" &&
             userData.email != "" &&
@@ -154,169 +168,99 @@
         });
     };
 
-    return (
-        <div className="create">
-            <div className={"create-head" + content.justify}>
-                {content.sign ? (
-                    <span className="create-head-title">Create Identity</span>
-                ) : (
-                    <span className="create-head-title">
-=======
-  const [image, setImage] = useState();
-  const [uneditable, setunEditable] = useState(true);
-
-  const [userData, setUserData] = useState({
-    name: identity.name || "",
-    email: identity.email || "",
-    date_of_birth:
-      new Date(identity.date_of_birth).toLocaleDateString("en-CA") || "",
-    country_of_birth: identity.country_of_birth || "",
-    city_of_birth: identity.city_of_birth || "",
-    postal_address: identity.postal_address || "",
-    company: identity.company || "",
-  });
-
-  const [content, setContent] = useState({
-    justify: "",
-    close: false,
-    sign: true,
-  });
-  const onChangeHandler = (e) => {
-    let value = e.target.value;
-    let name = e.target.name;
-    setUserData({ ...userData, [name]: value });
-  };
-  const handleFileChange = (e) => {
-    const file = e.target.files[0];
-    if (file) {
-      if (file.type === "image/jpeg" || file.name.endsWith(".jpg")) {
-        setImage(URL.createObjectURL(file));
-      } else {
-        setImage(avatar);
-      }
-    }
-  };
-  const peerIdLength = peer_id?.length;
-  const handleSubmit = async (e) => {
-    e.preventDefault();
-    const form_data = new FormData(e.target);
-    for (const [key, value] of Object.entries(userData)) {
-      form_data.append(key, value);
-    }
-    await fetch("http://localhost:8000/identity/create", {
-      method: "POST",
-      body: form_data,
-      mode: "cors",
-    })
-      .then((response) => {
-        console.log(response);
-        handleRefresh();
-      })
-      .catch((err) => console.log(err));
-  };
-  useEffect(() => {
-    if (identity.name && identity.email) {
-      setContent({
-        justify: " justify-space",
-        close: true,
-        sign: false,
-      });
-    } else {
-      setunEditable(false);
-    }
-  }, []);
-  const [errorInput, seterrorInput] = useState({
-    name: false,
-    email: false,
-    date_of_birth: false,
-    country_of_birth: false,
-    city_of_birth: false,
-    postal_address: false,
-    company: false,
-  });
-  const checkValidation = () => {
-    let isValid = true;
-    let errors = {};
-
-    if (userData.name === "") {
-      errors.name = true;
-      isValid = false;
-    }
-    if (userData.email === "") {
-      errors.email = true;
-      isValid = false;
-    }
-    if (userData.date_of_birth === "Invalid Date") {
-      errors.date_of_birth = true;
-      isValid = false;
-    }
-    if (userData.country_of_birth === "") {
-      errors.country_of_birth = true;
-      isValid = false;
-    }
-    if (userData.city_of_birth === "") {
-      errors.city_of_birth = true;
-      isValid = false;
-    }
-    if (userData.postal_address === "") {
-      errors.postal_address = true;
-      isValid = false;
-    }
-    if (userData.company === "") {
-      errors.company = true;
-      isValid = false;
-    }
-
-    if (isValid) {
-      seterrorInput({
-        name: false,
-        email: false,
-        date_of_birth: false,
-        country_of_birth: false,
-        city_of_birth: false,
-        postal_address: false,
-        company: false,
-      });
-    } else {
-      setToast("Please fill Required field");
-      seterrorInput(errors);
-    }
-
-    return isValid;
-  };
-
-  const checkPreview = () => {
-    if (checkValidation()) {
-      setunEditable(!uneditable);
-    } else {
-      setunEditable(uneditable);
-    }
-  };
-  useEffect(() => {
-    if (
-      errorInput.name ||
-      errorInput.email ||
-      errorInput.date_of_birth ||
-      errorInput.country_of_birth ||
-      errorInput.city_of_birth ||
-      errorInput.postal_address ||
-      errorInput.company
-    ) {
-      checkValidation();
-    }
-  }, [userData]);
-  // Set the minimum and maximum age
-  const minAge = 18;
-  const maxAge = 100;
-  // Set the minimum and maximum date states
-  const minDateObj = new Date();
-  minDateObj.setFullYear(minDateObj.getFullYear() - minAge);
-  const minDateStr = minDateObj.toISOString().split("T")[0];
-
-  // Calculate the maximum date (100 years ago)
-  const maxDateObj = new Date();
-  maxDateObj.setFullYear(maxDateObj.getFullYear() - maxAge);
-  const maxDateStr = maxDateObj.toISOString().split("T")[0];
+  // const [errorInput, seterrorInput] = useState({
+  //   name: false,
+  //   email: false,
+  //   date_of_birth: false,
+  //   country_of_birth: false,
+  //   city_of_birth: false,
+  //   postal_address: false,
+  //   company: false,
+  // });
+  // const checkValidation = () => {
+  //   let isValid = true;
+  //   let errors = {};
+  //
+  //   if (userData.name === "") {
+  //     errors.name = true;
+  //     isValid = false;
+  //   }
+  //   if (userData.email === "") {
+  //     errors.email = true;
+  //     isValid = false;
+  //   }
+  //   if (userData.date_of_birth === "Invalid Date") {
+  //     errors.date_of_birth = true;
+  //     isValid = false;
+  //   }
+  //   if (userData.country_of_birth === "") {
+  //     errors.country_of_birth = true;
+  //     isValid = false;
+  //   }
+  //   if (userData.city_of_birth === "") {
+  //     errors.city_of_birth = true;
+  //     isValid = false;
+  //   }
+  //   if (userData.postal_address === "") {
+  //     errors.postal_address = true;
+  //     isValid = false;
+  //   }
+  //   if (userData.company === "") {
+  //     errors.company = true;
+  //     isValid = false;
+  //   }
+  //
+  //   if (isValid) {
+  //     seterrorInput({
+  //       name: false,
+  //       email: false,
+  //       date_of_birth: false,
+  //       country_of_birth: false,
+  //       city_of_birth: false,
+  //       postal_address: false,
+  //       company: false,
+  //     });
+  //   } else {
+  //     setToast("Please fill Required field");
+  //     seterrorInput(errors);
+  //   }
+  //
+  //   return isValid;
+  // };
+  //
+  // const checkPreview = () => {
+  //   if (checkValidation()) {
+  //     setunEditable(!uneditable);
+  //   } else {
+  //     setunEditable(uneditable);
+  //   }
+  // };
+  // useEffect(() => {
+  //   if (
+  //     errorInput.name ||
+  //     errorInput.email ||
+  //     errorInput.date_of_birth ||
+  //     errorInput.country_of_birth ||
+  //     errorInput.city_of_birth ||
+  //     errorInput.postal_address ||
+  //     errorInput.company
+  //   ) {
+  //     checkValidation();
+  //   }
+  // }, [userData]);
+  // // Set the minimum and maximum age
+  // const minAge = 18;
+  // const maxAge = 100;
+  // // Set the minimum and maximum date states
+  // const minDateObj = new Date();
+  // minDateObj.setFullYear(minDateObj.getFullYear() - minAge);
+  // const minDateStr = minDateObj.toISOString().split("T")[0];
+  //
+  // // Calculate the maximum date (100 years ago)
+  // const maxDateObj = new Date();
+  // maxDateObj.setFullYear(maxDateObj.getFullYear() - maxAge);
+  // const maxDateStr = maxDateObj.toISOString().split("T")[0];
+
   return (
     <div className="create">
       <div className={"create-head" + content.justify}>
@@ -324,7 +268,6 @@
           <span className="create-head-title">Create Identity</span>
         ) : (
           <span className="create-head-title">
->>>>>>> a1ef8a19
             {!uneditable ? "Edit Identity" : "Identity"}
           </span>
         )}
@@ -399,120 +342,6 @@
                 type="text"
               />
             </div> */}
-<<<<<<< HEAD
-                        <div
-                            className={
-                                toast != "" && userData?.email === "" 
-                                    ? "create-body-form-input-in invalid"
-                                    : "create-body-form-input-in"
-                            }
-                        >
-                            <label htmlFor="email">Email Address</label>
-                            <input
-                                id="email"
-                                name="email"
-                                value={userData.email}
-                                disabled={uneditable}
-                                onChange={onChangeHandler}
-                                placeholder="Email Address"
-                                type="text"
-                            />
-                        </div>
-                        <div
-                            className={
-                                toast != "" && (userData?.date_of_birth === "Invalid Date" || !age_is_valid())
-                                    ? "create-body-form-input-in invalid"
-                                    : "create-body-form-input-in"
-                            }
-                        >
-                            <label htmlFor="date_of_birth">Date Of Birth</label>
-                            <input
-                                id="date_of_birth"
-                                name="date_of_birth"
-                                value={userData.date_of_birth}
-                                disabled={uneditable || content.edit}
-                                onChange={onChangeHandler}
-                                placeholder=""
-                                type="date"
-                            />
-                        </div>
-                    </div>
-                    <div className="create-body-form-input">
-                        <div className="create-body-form-input-in">
-                            <label htmlFor="country_of_birth">Country Of Birth</label>
-                            <input
-                                id="country_of_birth"
-                                name="country_of_birth"
-                                value={userData.country_of_birth}
-                                disabled={uneditable || content.edit}
-                                onChange={onChangeHandler}
-                                placeholder="Country Of Birth"
-                                type="text"
-                            />
-                        </div>
-                        <div className="create-body-form-input-in">
-                            <label htmlFor="city_of_birth">City Of Birth</label>
-                            <input
-                                id="city_of_birth"
-                                name="city_of_birth"
-                                value={userData.city_of_birth}
-                                disabled={uneditable || content.edit}
-                                onChange={onChangeHandler}
-                                placeholder="Country Of Birth"
-                                type="text"
-                            />
-                        </div>
-                        <div className="create-body-form-input-in">
-                            <label htmlFor="postal_address">Postal Address</label>
-                            <input
-                                id="postal_address"
-                                name="postal_address"
-                                value={userData.postal_address}
-                                disabled={uneditable}
-                                onChange={onChangeHandler}
-                                placeholder="Postal Address"
-                                type="text"
-                            />
-                        </div>
-                        <div className="create-body-form-input-in">
-                            <label htmlFor="company">Company</label>
-                            <input
-                                id="company"
-                                name="company"
-                                value={userData.company}
-                                disabled={uneditable}
-                                onChange={onChangeHandler}
-                                placeholder="Company"
-                                type="text"
-                            />
-                        </div>
-                    </div>
-                </div>
-                {content.sign && (
-                    <div className="flex justify-space">
-                        {content.edit && !uneditable && (
-                            <div onClick={toggleEdit} className="create-body-btn">
-                                CANCEL
-                            </div>
-                        )}
-                        <div onClick={checkPreview} className="create-body-btn">
-                            {uneditable ? "CANCEL" : "PREVIEW"}
-                        </div>
-                        {uneditable &&  (
-                            <input className="create-body-btn" type="submit" value="SIGN"/>
-                        )}
-                    </div>
-                )}
-                {!content.sign && (
-                    <div className="flex justify-space">
-                        
-                        <div onClick={toggleEdit} className="create-body-btn">
-                            EDIT
-                        </div>
-                    </div>                
-                )}
-            </form>
-=======
             <div
               className={
                 toast != "" && userData?.email === ""
@@ -555,7 +384,7 @@
                 value={userData.date_of_birth}
                 min={maxDateStr}
                 max={minDateStr}
-                disabled={uneditable}
+                disabled={uneditable || content.edit}
                 onChange={onChangeHandler}
                 placeholder=""
                 type="date"
@@ -574,7 +403,7 @@
                   }`,
                 }}
                 value={userData.country_of_birth}
-                disabled={uneditable}
+                disabled={uneditable || content.edit}
                 onChange={onChangeHandler}
                 placeholder="Country Of Birth"
                 type="text"
@@ -591,7 +420,7 @@
                   }`,
                 }}
                 value={userData.city_of_birth}
-                disabled={uneditable}
+                disabled={uneditable || content.edit}
                 onChange={onChangeHandler}
                 placeholder="City Of Birth"
                 type="text"
@@ -615,7 +444,7 @@
               />
             </div>
             <div className="create-body-form-input-in">
-              <label htmlFor="country_of_birth">Company</label>
+              <label htmlFor="company">Company</label>
               <input
                 id="company"
                 name="company"
@@ -632,19 +461,31 @@
               />
             </div>
           </div>
->>>>>>> a1ef8a19
         </div>
 
         {content.sign && (
           <div className="flex justify-space">
+              {content.edit && !uneditable && (
+                  <div onClick={toggleEdit} className="create-body-btn">
+                      CANCEL
+                  </div>
+              )}
             <div onClick={checkPreview} className="create-body-btn">
               {uneditable ? "CANCEL" : "PREVIEW"}
             </div>
-            {uneditable && (
+            {uneditable &&  (
               <input className="create-body-btn" type="submit" value="SIGN" />
             )}
           </div>
         )}
+          {!content.sign && (
+              <div className="flex justify-space">
+
+                  <div onClick={toggleEdit} className="create-body-btn">
+                      EDIT
+                  </div>
+              </div>
+          )}
       </form>
     </div>
   );
