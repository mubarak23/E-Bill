import React, { useContext, useState } from "react";
import closeIcon from "../../assests/close-btn.svg";
import { MainContext } from "../../context/MainContext";

<<<<<<< HEAD
export default function EditContact({ old_name }) {
  const { showPopUp, handleEditContact } = useContext(MainContext);
  const [contact, setContact] = useState({ name: old_name });
  const handleChange = (e) => {
    setContact({ ...contact, [e.target.name]: e.target.value });
  };
  const handleSubmit = () => {
    handleEditContact(old_name, contact, showPopUp);
=======
export default function EditContact({ old_info }) {
  const { showPopUp, handleEditContact, setToast } = useContext(MainContext);
  const [name, setName] = useState(old_info.name);
  const handleChange = (e) => {
    setName(e.target.value);
  };
  const handleSubmit = () => {
    if (name) {
      handleEditContact(
        old_info.name,
        { name: name, node_id: old_info.node_id },
        showPopUp
      );
    } else {
      setToast("Name cannot be empty");
    }
>>>>>>> ff6d1311
  };
  return (
    <div className="contact edit-contact">
      <div className="contact-head">
        <span className="contact-head-title">CHANGE CONTACT</span>
<<<<<<< HEAD
        <img onClick={() => showPopUp(false, "")} src={closeIcon} />
      </div>
      <div className="contact-body">
        <input
          style={{ background: "#f4f4ff" }}
          type="text"
          name="name"
          id="name"
          value={contact.name}
          placeholder={old_name}
=======
        <img
          className="close-btn"
          onClick={() => showPopUp(false, "")}
          src={closeIcon}
        />
      </div>
      <div className="contact-body">
        <input
          className="input-contact"
          style={{ background: "#ebebeb" }}
          type="text"
          name="name"
          id="name"
          value={name}
          placeholder="New Name"
>>>>>>> ff6d1311
          onChange={handleChange}
        />
      </div>
      <button onClick={handleSubmit} className="btn">
<<<<<<< HEAD
        <span>UPDATE CONTACT</span>
=======
        UPDATE CONTACT
>>>>>>> ff6d1311
      </button>
    </div>
  );
}<|MERGE_RESOLUTION|>--- conflicted
+++ resolved
@@ -2,16 +2,6 @@
 import closeIcon from "../../assests/close-btn.svg";
 import { MainContext } from "../../context/MainContext";
 
-<<<<<<< HEAD
-export default function EditContact({ old_name }) {
-  const { showPopUp, handleEditContact } = useContext(MainContext);
-  const [contact, setContact] = useState({ name: old_name });
-  const handleChange = (e) => {
-    setContact({ ...contact, [e.target.name]: e.target.value });
-  };
-  const handleSubmit = () => {
-    handleEditContact(old_name, contact, showPopUp);
-=======
 export default function EditContact({ old_info }) {
   const { showPopUp, handleEditContact, setToast } = useContext(MainContext);
   const [name, setName] = useState(old_info.name);
@@ -28,24 +18,11 @@
     } else {
       setToast("Name cannot be empty");
     }
->>>>>>> ff6d1311
   };
   return (
     <div className="contact edit-contact">
       <div className="contact-head">
         <span className="contact-head-title">CHANGE CONTACT</span>
-<<<<<<< HEAD
-        <img onClick={() => showPopUp(false, "")} src={closeIcon} />
-      </div>
-      <div className="contact-body">
-        <input
-          style={{ background: "#f4f4ff" }}
-          type="text"
-          name="name"
-          id="name"
-          value={contact.name}
-          placeholder={old_name}
-=======
         <img
           className="close-btn"
           onClick={() => showPopUp(false, "")}
@@ -61,16 +38,11 @@
           id="name"
           value={name}
           placeholder="New Name"
->>>>>>> ff6d1311
           onChange={handleChange}
         />
       </div>
       <button onClick={handleSubmit} className="btn">
-<<<<<<< HEAD
-        <span>UPDATE CONTACT</span>
-=======
         UPDATE CONTACT
->>>>>>> ff6d1311
       </button>
     </div>
   );
