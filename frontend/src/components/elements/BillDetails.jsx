--- conflicted
+++ resolved
@@ -1,20 +1,16 @@
-<<<<<<< HEAD
-import React, { useContext, useEffect } from "react";
-=======
-import React, {useContext} from "react";
->>>>>>> 5ec605fc
+import React, { useContext } from "react";
 import IconHolder from "./IconHolder";
 import { MainContext } from "../../context/MainContext";
 import SingleBillDetail from "../popups/SingleBillDetail";
 
 const signCalculation = (peer_id, items) => {
-<<<<<<< HEAD
   if (peer_id == items.drawee.peer_id) {
     //   name = `${items?.drawee?.name} has to pay ${items?.payee?.name}`;
     return "-";
   } else if (
-    peer_id == items.drawer.peer_id &&
-    peer_id != items.endorsee.peer_id
+    peer_id != items.payee.peer_id &&
+    peer_id != items.endorsee.peer_id &&
+    peer_id != items.drawee.peer_id
   ) {
     //   name = `${items.drawee.name} ${items.payee.name}`;
     return "x";
@@ -25,21 +21,6 @@
     //   name = `${items.drawee.name} ${items.payee.name}`;
     return "+";
   }
-=======
-    if (peer_id == items.drawee.peer_id) {
-        //   name = `${items?.drawee?.name} has to pay ${items?.payee?.name}`;
-        return "-";
-    } else if (peer_id != items.payee.peer_id && peer_id != items.endorsee.peer_id && peer_id != items.drawee.peer_id) {
-        //   name = `${items.drawee.name} ${items.payee.name}`;
-        return "x";
-    } else if (peer_id == items.payee.peer_id) {
-        //   name = `${items.drawee.name} ${items.payee.name}`;
-        return "+";
-    } else if (peer_id == items.endorsee.peer_id) {
-        //   name = `${items.drawee.name} ${items.payee.name}`;
-        return "+";
-    }
->>>>>>> 5ec605fc
 };
 const namehandling = (peer_id, items) => {
   if (peer_id == items?.drawee?.peer_id) {
